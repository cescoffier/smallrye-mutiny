--- conflicted
+++ resolved
@@ -15,13 +15,9 @@
 
     @Test
     public void testFromEmpty() {
-<<<<<<< HEAD
-        Multi<Void> multi = Uni.createFrom().item((Void)  null).toMulti();
-=======
         Multi<Void> multi = Uni.createFrom().item(null)
                 .onItem().castTo(Void.class)
                 .toMulti();
->>>>>>> 83bfba0c
         multi.subscribe().withSubscriber(MultiAssertSubscriber.create(1)).assertCompletedSuccessfully();
         multi.subscribe().withSubscriber(MultiAssertSubscriber.create(0)).assertNotTerminated().cancel();
     }
